const {assert} = require('chai');
const {jsdom} = require('jsdom');

const {and, conserveScore, dom, out, props, rule, ruleset, score, type, typeIn} = require('../index');


describe('Ruleset', function () {
    describe('get()s', function () {
        it('by arbitrary passed-in LHSs (and scores dom() nodes at 1)', function () {
            const doc = jsdom(`
                <div>Hooooooo</div>
            `);
            const rules = ruleset(
                rule(dom('div'), type('paragraphish'))
            );
            const facts = rules.against(doc);
            const div = facts.get(type('paragraphish'))[0];
            assert.equal(div.scoreFor('paragraphish'), 1);
        });

        it('by passed-in type(A) LHS, triggering A -> A rules along the way', function () {
            const doc = jsdom(`
                <div>Hooooooo</div>
            `);
            const rules = ruleset(
                rule(dom('div'), type('paragraphish')),
                rule(type('paragraphish'), score(2)),
                rule(type('paragraphish'), type('foo'))
            );
            const facts = rules.against(doc);

            // type(A) queries cause A -> A rules to run:
            const div = facts.get(type('paragraphish'))[0];
            assert.equal(div.scoreFor('paragraphish'), 2);

            // max() queries do, too:
            const divMax = facts.get(type('paragraphish').max())[0];
            assert.equal(divMax.scoreFor('paragraphish'), 2);

            // The and() returns the same fnode as the other queries (which
            // presumably still runs the A -> A rule):
            const divAnd = facts.get(and(type('paragraphish'), type('foo')))[0];
            assert(divAnd === div);
        });

        it('results by out-rule key', function () {
            const doc = jsdom(`
                <div>Hooooooo</div>
            `);
            const rules = ruleset(
                rule(dom('div'), type('paragraphish')),
                rule(type('paragraphish'), out('p'))
            );
            assert.equal(rules.against(doc).get('p').length, 1);
        });

        it('the fnode corresponding to a passed-in node', function () {
            const doc = jsdom(`
                <div>Hooooooo</div>
            `);
            const rules = ruleset(
                rule(dom('div'), type('paragraphish')),  // when we add .score(1), the test passes.
                rule(type('paragraphish'), score(fnode => fnode.element.textContent.length))
            );
            const facts = rules.against(doc);
            const div = facts.get(doc.querySelectorAll('div')[0]);
            // scoreFor() triggers rule execution:
            assert.equal(div.scoreFor('paragraphish'), 8);
        });

        it('an empty iterable for nonexistent types', function () {
            // While we're at it, test that querying a nonexistent type from a
            // bound ruleset doesn't crash.
            const rules = ruleset(
                rule(dom('a'), props(n => ({type: 'a'})).typeIn('a', 'b'))
            );
            const facts = rules.against(jsdom('<a></a>'));
            // Tempt it to multiply once:
            assert.deepEqual(facts.get(type('b')), []);
        });
    });

    it('assigns scores and notes to nodes', function () {
        // Test the score() and note() calls themselves as well as the ruleset
        // that obeys them.
        const doc = jsdom(`
            <p>
                <a class="good" href="https://github.com/jsdom">Good!</a>
                <a class="bad" href="https://github.com/jsdom">Bad!</a>
            </p>
        `);
        const rules = ruleset(
            rule(dom('a[class=good]'), score(2).type('anchor').note(fnode => 'lovely'))
        );
        const anchors = rules.against(doc).get(type('anchor'));
        // Make sure dom() selector actually discriminates:
        assert.equal(anchors.length, 1);
        const anchor = anchors[0];
        assert.equal(anchor.scoreFor('anchor'), 2);
        assert.equal(anchor.noteFor('anchor'), 'lovely');
    });

    describe('avoids cycles', function () {
        it('that should be statically detectable, throwing an error', function () {
            const doc = jsdom('<p></p>');
            const rules = ruleset(
                rule(dom('p'), type('a')),
                rule(type('a'), type('b')),
                rule(type('b'), type('a'))
            );
            const facts = rules.against(doc);
            assert.throws(() => facts.get(type('a')),
                          'There is a cyclic dependency in the ruleset.');
        });
    });

    describe('conserves score', function () {
        it('only when conserveScore() is used, using per-type scores otherwise', function () {
            // Also test that rules fire lazily.
            const doc = jsdom(`
                <p></p>
            `);
            const rules = ruleset(
                rule(dom('p'), type('para').score(2)),
                rule(type('para'), type('smoo').score(5)),
                rule(type('para'), conserveScore().type('smee').score(5))
            );
            const facts = rules.against(doc);

            const para = facts.get(type('para'))[0];
            // Show other-typed scores don't backpropagate to the upstream type:
            assert.equal(para.scoreFor('para'), 2);
            // Other rules have had no reason to run yet, so their types' scores
            // remain the default:
            assert.equal(para.scoreSoFarFor('smoo'), 1);

            const smoo = facts.get(type('smoo'))[0];
            // Fresh score:
            assert.equal(smoo.scoreFor('smoo'), 5);

            const smee = facts.get(type('smee'))[0];
            // Conserved score:
            assert.equal(smee.scoreFor('smee'), 10);
        });

        it('when rules emitting the same element and type conflict on conservation', function () {
            const doc = jsdom(`
                <p></p>
            `);
            const rules = ruleset(
                rule(dom('p'), type('para').score(2)),
                rule(type('para'), type('smoo').score(5)),
                rule(type('para'), type('smoo').score(7).conserveScore())
            );
            const facts = rules.against(doc);
            const para = facts.get(type('smoo'))[0];
            assert.equal(para.scoreFor('smoo'), 70);
        });

        it('but never factors in a score more than once', function () {
            const doc = jsdom(`
                <p></p>
            `);
            const rules = ruleset(
                rule(dom('p'), type('para').score(2)),
                rule(type('para'), type('smoo').score(5).conserveScore()),
                rule(type('para'), type('smoo').score(7).conserveScore())
            );
            const facts = rules.against(doc);
            const para = facts.get(type('smoo'))[0];
            assert.equal(para.scoreFor('smoo'), 70);
        });
    });

    describe('plans rule execution', function () {
        it('by demanding rules have determinate type', function () {
            assert.throws(() => ruleset(rule(dom('p'), type('a')),
                                        rule(type('a'), props('dummy'))),
                          'Could not determine the emitted type of a rule because its right-hand side calls props() without calling typeIn().');
        });

        it('by remembering what types rules add and emit', function () {
            const rule1 = rule(dom('p'), props('dummy').typeIn('q', 'r'));
            const rule2 = rule(type('r'), type('s'));
            const facts = ruleset(rule1, rule2).against(jsdom(''));
            assert.deepEqual(facts.inwardRulesThatCouldEmit('q'), [rule1]);
            assert.deepEqual(facts.inwardRulesThatCouldAdd('s'), [rule2]);
        });

        it('and avoids unneeded rules', function () {
            const doc = jsdom('<p></p>');
            const rules = ruleset(
                rule(dom('p'), type('a')),
                rule(dom('p'), type('b')),
                rule(type('a'), props(fnode => ({type: 'c'})).typeIn('c')),
                rule(type('b'), props(fnode => ({type: 'd'})).typeIn('d')),
                rule(type('c'), out('c'))
            );
            const facts = rules.against(doc);
            const p = facts.get('c')[0];
            const typesSoFar = new Set(p.typesSoFar());
            assert(typesSoFar.has('a'));
            assert(!typesSoFar.has('b'));
            assert(typesSoFar.has('c'));
            assert(!typesSoFar.has('d'));
        });
    });

    it('plans for and runs a working and()', function () {
        const doc = jsdom('<a class="smoo"></a><p></p>');
        const rules = ruleset(
            rule(dom('a'), type('A')),
            rule(dom('a[class]'), type('C')),
            rule(dom('a'), type('NEEDLESS')),  // should not be run
            rule(and(type('A'), type('C')), type('BOTH')),
            rule(dom('p'), type('A'))  // A but not C. Tempt and() to grab me.
        );
        const facts = rules.against(doc);
        const boths = facts.get(type('BOTH'));
        assert.equal(boths.length, 1);
        assert.deepEqual(Array.from(boths[0].typesSoFar()), ['C', 'A', 'BOTH']);  // no NEEDLESS was run
    });

<<<<<<< HEAD
    it('spits back its rules() verbatim', function () {
        const rules = ruleset(
            rule(dom('a'), type('A')),
            rule(type('A'), type('B')),
            rule(type('A'), out('ay')),
            rule(type('B'), out('be'))
        );
        const ruleList = rules.rules();
        assert.equal(ruleList.length, 4);  // because deepEqual doesn't actually deep-compare Maps yet
        assert.deepEqual(ruleset(...ruleList), rules);
=======
    it('takes a subtree of a document and operates on it', function () {
        const doc = jsdom(`
            <div id=root>some text
             <div id=inner>some more text</div>
            </div>
        `);
        const rules = ruleset(
            rule(dom('#root'), type('smoo').score(10)),
            rule(dom('#inner'), type('smoo').score(5)),
            rule(type('smoo').max(), out('best'))
        );
        const facts = rules.against(doc);
        const best = facts.get('best');
        assert.equal(best.length, 1);
        assert.equal(best[0].element.id, 'root');

        const subtree = doc.getElementById('root');
        const subtreeFacts = rules.against(subtree);
        const subtreeBest = subtreeFacts.get('best');
        assert.equal(subtreeBest.length, 1);
        assert.equal(subtreeBest[0].element.id, 'inner');
>>>>>>> ef77fe3e
    });
});

describe('Rule', function () {
    it('knows what it can add and emit', function () {
        const a = rule(dom('p'), type('para'));
        assert.sameMembers(Array.from(a.typesItCouldEmit()), ['para']);
        assert.sameMembers(Array.from(a.typesItCouldAdd()), ['para']);

        const b = rule(type('r'), typeIn('q').props('dummy').typeIn('r', 's'));
        assert.sameMembers(Array.from(b.typesItCouldEmit()), ['r', 's']);
        assert.sameMembers(Array.from(b.typesItCouldAdd()), ['s']);

        const c = rule(type('a'), score(2));
        assert.sameMembers(Array.from(c.typesItCouldEmit()), ['a']);
    });

    it('identifies prerequisite rules', function () {
        const domRule = rule(dom('p'), type('a'));
        const maxRule = rule(type('a').max(), type('b'));
        const maintainRule = rule(type('b'), score(2));
        const addRule = rule(type('b'), type('c'));
        const rules = ruleset(domRule, maxRule, maintainRule, addRule);
        const facts = rules.against(jsdom(''));
        assert.deepEqual(domRule.prerequisites(facts), []);
        assert.deepEqual(maxRule.prerequisites(facts), [domRule]);
        assert.deepEqual(maintainRule.prerequisites(facts), [maxRule]);
        assert.sameMembers(addRule.prerequisites(facts), [maxRule, maintainRule]);

        const prereqs = facts._prerequisitesTo(addRule);
        // TODO: Replace with deepEqual when chai >= 4.0 supports Maps and Sets.
        assert.equal(prereqs.size, 3);
        assert.deepEqual(prereqs.get(maintainRule), [addRule]);
        assert.deepEqual(prereqs.get(domRule), [maxRule]);
        assert.deepEqual(prereqs.get(maxRule), [addRule, maintainRule]);
    });
});


// Maybe there should be a default .score and .note on fnodes that are selected by a type() selector, so we don't have to say scoreFor('someType'), repeating ourselves.
// Decide if * → props(...).score(2) should multiply the score more than once if it just returns the same node over and over. Yes, because it would if you divided it into 2 rules. And if you don't like it, don't return the same element multiple times from props!<|MERGE_RESOLUTION|>--- conflicted
+++ resolved
@@ -221,7 +221,6 @@
         assert.deepEqual(Array.from(boths[0].typesSoFar()), ['C', 'A', 'BOTH']);  // no NEEDLESS was run
     });
 
-<<<<<<< HEAD
     it('spits back its rules() verbatim', function () {
         const rules = ruleset(
             rule(dom('a'), type('A')),
@@ -232,7 +231,8 @@
         const ruleList = rules.rules();
         assert.equal(ruleList.length, 4);  // because deepEqual doesn't actually deep-compare Maps yet
         assert.deepEqual(ruleset(...ruleList), rules);
-=======
+    });
+
     it('takes a subtree of a document and operates on it', function () {
         const doc = jsdom(`
             <div id=root>some text
@@ -254,7 +254,6 @@
         const subtreeBest = subtreeFacts.get('best');
         assert.equal(subtreeBest.length, 1);
         assert.equal(subtreeBest[0].element.id, 'inner');
->>>>>>> ef77fe3e
     });
 });
 
