--- conflicted
+++ resolved
@@ -17,17 +17,10 @@
         'fathom-extract = fathom_web.extract:main',
         'fathom-list = fathom_web.list:main',
         'fathom-pick = fathom_web.pick:main',
+        'fathom-serve = fathom_web.commands.serve:main',
         'fathom-test = fathom_web.commands.test:main',
-<<<<<<< HEAD
-        'fathom-train = fathom_web.train:main',
-        'fathom-unzip = fathom_web.unzip:main',
-=======
         'fathom-train = fathom_web.commands.train:main',
         'fathom-unzip = fathom_web.commands.unzip:main',
-        'fathom-pick = fathom_web.commands.pick:main',
-        'fathom-list = fathom_web.commands.list:main',
-        'fathom-serve = fathom_web.commands.serve:main',
->>>>>>> 5cf2e902
     ]},
     package_data={
         'fathom_web': ['cert.pem'],
